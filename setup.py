###############################
### EvaDB PACKAGAGING
###############################

import io
import os

# to read contents of README file
from pathlib import Path
from typing import Dict

from setuptools import find_packages, setup
from setuptools.command.install import install
from subprocess import check_call

this_directory = Path(__file__).parent
LONG_DESCRIPTION = (this_directory / "README.md").read_text()

DESCRIPTION = "EvaDB AI-Relational Database System"
NAME = "evadb"
AUTHOR = "Georgia Tech Database Group"
AUTHOR_EMAIL = "arulraj@gatech.edu"
URL = "https://github.com/georgia-tech-db/eva"

# Check Python version
# import sys
# if sys.version_info < (3, 8):
#     sys.exit("Python 3.8 or later is required.")


def read(path, encoding="utf-8"):
    path = os.path.join(os.path.dirname(__file__), path)
    with io.open(path, encoding=encoding) as fp:
        return fp.read()


# version.py defines the VERSION and VERSION_SHORT variables
VERSION_DICT: Dict[str, str] = {}
with open("evadb/version.py", "r") as version_file:
    exec(version_file.read(), VERSION_DICT)

DOWNLOAD_URL = "https://github.com/georgia-tech-db/eva"
LICENSE = "Apache License 2.0"
VERSION = VERSION_DICT["VERSION"]

minimal_requirements = [
    "numpy>=1.19.5",
    "pandas>=1.1.5",
    "sqlalchemy>=2.0.0",
    "sqlalchemy-utils>=0.36.6",
    "lark>=1.0.0",
    "pyyaml>=5.1",
    "aenum>=2.2.0",
    "diskcache>=5.4.0",
    "retry>=0.9.2",
    "pydantic<2",  # ray-project/ray#37019.
    "psutil",
    "thefuzz",
]

vision_libs = [
    "torch>=1.10.0",
    "torchvision>=0.11.1",
    "transformers",  # HUGGINGFACE
    "faiss-cpu",  # DEFAULT VECTOR INDEX
    "opencv-python-headless>=4.6.0.66",
    "Pillow>=8.4.0",
    "eva-decord>=0.6.1",  # VIDEO PROCESSING
    "ultralytics>=8.0.93",  # OBJECT DETECTION
    "timm>=0.6.13",  # HUGGINGFACE VISION TASKS
    "sentencepiece",  # TRANSFORMERS
]

document_libs = [
    "transformers",  # HUGGINGFACE
    "langchain",  # DATA LOADERS
    "faiss-cpu",  # DEFAULT VECTOR INDEX
    "pymupdf<1.23.0",  # pymupdf/PyMuPDF#2617 and pymupdf/PyMuPDF#2614
    "pdfminer.six",
    "sentence-transformers",
    "protobuf",
    "bs4",
    "openai>=0.27.4",  # CHATGPT
    "gpt4all",  # PRIVATE GPT
    "sentencepiece",  # TRANSFORMERS
]

function_libs = [
    "facenet-pytorch>=2.5.2",  # FACE DETECTION
    "pytube",  # YOUTUBE QA APP
    "youtube-transcript-api",  # YOUTUBE QA APP
    "boto3",  # AWS
    "norfair>=2.2.0",  # OBJECT TRACKING
    "kornia",  # SIFT FEATURES
]

ray_libs = [
    "ray>=1.13.0,<2.5.0",  # BREAKING CHANGES IN 2.5.0
]

notebook_libs = [
    "ipython<8.13.0",
    "ipywidgets>=7.7.2",
    "matplotlib>=3.3.4",
    "nbmake>=1.2.1",
    "nest-asyncio>=1.5.6",
]

qdrant_libs = ["qdrant_client"]  # cannot install on 3.11 due to grcpio

pinecone_libs = ["pinecone-client"]

chromadb_libs = ["chromadb"]

milvus_libs = ["pymilvus>=2.3.0"]

postgres_libs = [
    "psycopg2",
]

ludwig_libs = ["ludwig[hyperopt,distributed]"]  # MODEL TRAIN AND FINE TUNING

sklearn_libs = ["scikit-learn"]

forecasting_libs = [
    "statsforecast",  # MODEL TRAIN AND FINE TUNING
    "neuralforecast",  # MODEL TRAIN AND FINE TUNING
]

imagegen_libs = [
    "replicate"
]

### NEEDED FOR DEVELOPER TESTING ONLY

dev_libs = [
    # TESTING PACKAGES
    "pytest>=6.1.2",
    "pytest-cov>=2.11.1",
    "mock",
    "coveralls>=3.0.1",
    "moto[s3]>=4.1.1",
    "pytest-testmon",
    # BENCHMARK PACKAGES
    "pytest-benchmark",
    # LINTING PACKAGES
    "codespell",
    "pylint",
    "black>=23.1.0",
    "isort>=5.10.1",
    "flake8>=3.9.1",
    # DISTRIBUTION PACKAGES
    "wheel>=0.37.1",
    "semantic_version",
    "PyGithub",
    "twine",
    "PyDriller",
]

INSTALL_REQUIRES = minimal_requirements

EXTRA_REQUIRES = {
    "ray": ray_libs,
    "vision": vision_libs,
    "document": document_libs,
    "function": function_libs,
    "notebook": notebook_libs,
    "qdrant": qdrant_libs,
    "pinecone": pinecone_libs,
    "chromadb": chromadb_libs,
    "milvus": milvus_libs,
    "postgres": postgres_libs,
    "ludwig": ludwig_libs,
    "sklearn": sklearn_libs,
    "forecasting": forecasting_libs,
    # everything except ray, qdrant, ludwig and postgres. The first three fail on pyhton 3.11.
<<<<<<< HEAD
    "dev": dev_libs
    + vision_libs
    + document_libs
    + function_libs
    + notebook_libs
    + forecasting_libs
    + sklearn_libs,
=======
    "dev": dev_libs + vision_libs + document_libs + function_libs + notebook_libs + forecasting_libs + sklearn_libs + imagegen_libs,
>>>>>>> bf022329
}

setup(
    name=NAME,
    version=VERSION,
    description=DESCRIPTION,
    long_description=LONG_DESCRIPTION,
    long_description_content_type="text/markdown",
    author=AUTHOR,
    author_email=AUTHOR_EMAIL,
    url=URL,
    download_url=DOWNLOAD_URL,
    license=LICENSE,
    classifiers=[
        "Development Status :: 5 - Production/Stable",
        "License :: OSI Approved :: Apache Software License",
        "Programming Language :: Python :: 3.8",
        "Programming Language :: Python :: 3.9",
        "Programming Language :: Python :: 3.10",
        # "Programming Language :: Python :: 3.11",
    ],
    packages=find_packages(exclude=["tests", "tests.*"]),
    # https://python-packaging.readthedocs.io/en/latest/command-line-scripts.html#the-console-scripts-entry-point
    entry_points={
        "console_scripts": [
            "evadb_server=evadb.evadb_server:main",
            "evadb_client=evadb.evadb_cmd_client:main",
        ]
    },
    python_requires=">=3.8",
    install_requires=INSTALL_REQUIRES,
    extras_require=EXTRA_REQUIRES,
    include_package_data=True,
    package_data={
        "evadb": [
            "evadb.yml",
            "parser/evadb.lark",
            "third_party/databases/**/requirements.txt",
        ]
    },
)<|MERGE_RESOLUTION|>--- conflicted
+++ resolved
@@ -174,17 +174,7 @@
     "sklearn": sklearn_libs,
     "forecasting": forecasting_libs,
     # everything except ray, qdrant, ludwig and postgres. The first three fail on pyhton 3.11.
-<<<<<<< HEAD
-    "dev": dev_libs
-    + vision_libs
-    + document_libs
-    + function_libs
-    + notebook_libs
-    + forecasting_libs
-    + sklearn_libs,
-=======
     "dev": dev_libs + vision_libs + document_libs + function_libs + notebook_libs + forecasting_libs + sklearn_libs + imagegen_libs,
->>>>>>> bf022329
 }
 
 setup(
