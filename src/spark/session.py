# coding=utf-8
# Copyright 2018-2020 EVA
#
# Licensed under the Apache License, Version 2.0 (the "License");
# you may not use this file except in compliance with the License.
# You may obtain a copy of the License at
#
#     http://www.apache.org/licenses/LICENSE-2.0
#
# Unless required by applicable law or agreed to in writing, software
# distributed under the License is distributed on an "AS IS" BASIS,
# WITHOUT WARRANTIES OR CONDITIONS OF ANY KIND, either express or implied.
# See the License for the specific language governing permissions and
# limitations under the License.


from pyspark.sql import SparkSession
<<<<<<< HEAD
from pyspark.conf import SparkConf

from src.utils.logging_manager import LoggingManager
=======
from src.configuration.configuration_manager import ConfigurationManager
>>>>>>> 6d843e1d


class Session(object):
    """
    Wrapper around Spark Session
    """

    _instance = None
    _session = None

    def __new__(cls):
        if cls._instance is None:
            cls._instance = super(Session, cls).__new__(cls)
        return cls._instance

    def __init__(self):
        config = ConfigurationManager()
        name = config.get_value('core', 'application')
        self.init_spark_session(name)

    def init_spark_session(self, application_name, spark_master=None):
        """Setup a spark session.

        :param spark_master: A master parameter used by spark session builder.
          Use default value (None) to use system
          environment configured spark cluster.
          Use 'local[*]' to run on a local box.

        :return: spark_session: A spark session
        """
        eva_spark_conf = SparkConf()
        eva_spark_conf.set('spark.logConf', 'true')

        session_builder = SparkSession \
            .builder \
            .appName(application_name) \
            .config(conf=eva_spark_conf)

        if spark_master:
            session_builder.master(spark_master)

        # Gets an existing SparkSession or,
        # if there is no existing one, creates a new one based
        # on the options set in this builder.
        self._session = session_builder.getOrCreate()

        # Configure logging
        log4j_level = LoggingManager().getLog4JLevel()
        spark_context = self._session.sparkContext
        spark_context.setLogLevel(log4j_level)

    def get_session(self):
        return self._session

    def get_context(self):
        return self._session.sparkContext

    def stop(self):
        self._session.stop()

    def __del__(self):
        self._session.stop()<|MERGE_RESOLUTION|>--- conflicted
+++ resolved
@@ -15,14 +15,10 @@
 
 
 from pyspark.sql import SparkSession
-<<<<<<< HEAD
 from pyspark.conf import SparkConf
 
+from src.configuration.configuration_manager import ConfigurationManager
 from src.utils.logging_manager import LoggingManager
-=======
-from src.configuration.configuration_manager import ConfigurationManager
->>>>>>> 6d843e1d
-
 
 class Session(object):
     """
