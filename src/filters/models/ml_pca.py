--- conflicted
+++ resolved
@@ -1,4 +1,3 @@
-<<<<<<< HEAD
 # coding=utf-8
 # Copyright 2018-2020 EVA
 #
@@ -15,8 +14,6 @@
 # limitations under the License.
 
 
-=======
->>>>>>> 5d12dc65
 import numpy as np
 import time
 from src.filters.models.ml_base import MLBase
