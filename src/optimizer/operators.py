# coding=utf-8
# Copyright 2018-2020 EVA
#
# Licensed under the Apache License, Version 2.0 (the "License");
# you may not use this file except in compliance with the License.
# You may obtain a copy of the License at
#
#     http://www.apache.org/licenses/LICENSE-2.0
#
# Unless required by applicable law or agreed to in writing, software
# distributed under the License is distributed on an "AS IS" BASIS,
# WITHOUT WARRANTIES OR CONDITIONS OF ANY KIND, either express or implied.
# See the License for the specific language governing permissions and
# limitations under the License.
<<<<<<< HEAD
from enum import IntEnum, auto
=======
from enum import IntEnum, unique, auto
>>>>>>> ecf4f433
from typing import List

from src.catalog.models.df_metadata import DataFrameMetadata
from src.expression.constant_value_expression import ConstantValueExpression
from src.parser.table_ref import TableRef
from src.parser.create_statement import ColumnDefinition
from src.expression.abstract_expression import AbstractExpression
from src.catalog.models.df_column import DataFrameColumn
from src.catalog.models.udf_io import UdfIO
from pathlib import Path


class OperatorType(IntEnum):
    """
    Manages enums for all the operators supported
    """
<<<<<<< HEAD
    DUMMY = auto()
=======
>>>>>>> ecf4f433
    LOGICALGET = auto()
    LOGICALFILTER = auto()
    LOGICALPROJECT = auto()
    LOGICALINSERT = auto()
    LOGICALCREATE = auto()
    LOGICALCREATEUDF = auto()
    LOGICALLOADDATA = auto()
    LOGICALQUERYDERIVEDGET = auto()
    LOGICALUNION = auto()
    LOGICALORDERBY = auto()
<<<<<<< HEAD
    LOGICAL_CREATE_MATERIALIZED_VIEW = auto()
    LOGICALDELIMITER = auto()
=======
    LOGICALLIMIT = auto()
>>>>>>> ecf4f433


class Operator:
    """Base class for logital plan of operators

    Arguments:
        op_type: {OperatorType} -- {the opr type held by this node}
        children: {List} -- {the list of operator children for this node}
    """

    def __init__(self, op_type: OperatorType, children: List = None):
        self._opr_type = op_type
        self._children = children if children is not None else []

    def append_child(self, child: 'Operator'):
        if child:
            self._children.append(child)

    @property
    def children(self):
        return self._children

    @children.setter
    def children(self, children):
        self._children = children

    @property
    def opr_type(self):
        return self._opr_type

    def __str__(self) -> str:
        return '%s[%s](%s)' % (
            type(self).__name__, hex(id(self)),
            ', '.join('%s=%s' % item for item in vars(self).items())
        )

    def __eq__(self, other):
        is_subtree_equal = True
        if not isinstance(other, Operator):
            return False
        if len(self.children) != len(other.children):
            return False
        for child1, child2 in zip(self.children, other.children):
            is_subtree_equal = is_subtree_equal and (child1 == child2)
        return is_subtree_equal

    def is_logical(self):
        return self._opr_type < OperatorType.LOGICALDELIMITER


class Dummy(Operator):
    def __init__(self):
        super().__init__(OperatorType.DUMMY, None)


class LogicalGet(Operator):
    def __init__(self, video: TableRef, dataset_metadata: DataFrameMetadata,
                 children: List = None):
        super().__init__(OperatorType.LOGICALGET, children)
        self._video = video
        self._dataset_metadata = dataset_metadata
        self._predicate = None
        self._target_list = None

    @property
    def video(self):
        return self._video

    @property
    def dataset_metadata(self):
        return self._dataset_metadata

    @property
    def predicate(self):
        return self._predicate

    @predicate.setter
    def predicate(self, predicate):
        self._predicate = predicate

    @property
    def target_list(self):
        return self._target_list

    @target_list.setter
    def target_list(self, target_list):
        self._target_list = target_list

    def __eq__(self, other):
        is_subtree_equal = super().__eq__(other)
        if not isinstance(other, LogicalGet):
            return False
        return (is_subtree_equal
                and self.video == other.video
                and self.dataset_metadata == other.dataset_metadata
                and self.predicate == other.predicate
                and self.target_list == other.target_list)


class LogicalQueryDerivedGet(Operator):
    def __init__(self, children: List = None):
        super().__init__(OperatorType.LOGICALQUERYDERIVEDGET,
                         children=children)
        # `TODO` We need to store the alias information here
        # We need construct the map using the target list of the
        # subquery to validate the overall query
        self.predicate = None
        self.target_list = None

    @property
    def predicate(self):
        return self._predicate

    @predicate.setter
    def predicate(self, predicate):
        self._predicate = predicate

    @property
    def target_list(self):
        return self._target_list

    @target_list.setter
    def target_list(self, target_list):
        self._target_list = target_list

    def __eq__(self, other):
        is_subtree_equal = super().__eq__(other)
        if not isinstance(other, LogicalQueryDerivedGet):
            return False
        return (is_subtree_equal
                and self.predicate == other.predicate
                and self.target_list == other.target_list)


class LogicalFilter(Operator):
    def __init__(self, predicate: AbstractExpression, children: List = None):
        super().__init__(OperatorType.LOGICALFILTER, children)
        self._predicate = predicate

    @property
    def predicate(self):
        return self._predicate

    def __eq__(self, other):
        is_subtree_equal = super().__eq__(other)
        if not isinstance(other, LogicalFilter):
            return False
        return (is_subtree_equal
                and self.predicate == other.predicate)


class LogicalProject(Operator):
    def __init__(self, target_list: List[AbstractExpression],
                 children: List = None):
        super().__init__(OperatorType.LOGICALPROJECT, children)
        self._target_list = target_list

    @property
    def target_list(self):
        return self._target_list

    def __eq__(self, other):
        is_subtree_equal = super().__eq__(other)
        if not isinstance(other, LogicalProject):
            return False
        return (is_subtree_equal
                and self.target_list == other.target_list)


class LogicalOrderBy(Operator):
    def __init__(self, orderby_list: List,
                 children: List = None):
        super().__init__(OperatorType.LOGICALORDERBY, children)
        self._orderby_list = orderby_list

    @property
    def orderby_list(self):
        return self._orderby_list

    def __eq__(self, other):
        is_subtree_equal = super().__eq__(other)
        if not isinstance(other, LogicalOrderBy):
            return False
        return (is_subtree_equal
                and self.orderby_list == other.orderby_list)


class LogicalLimit(Operator):
    def __init__(self, limit_count: ConstantValueExpression,
                 children: List = None):
        super().__init__(OperatorType.LOGICALLIMIT, children)
        self._limit_count = limit_count

    @property
    def limit_count(self):
        return self._limit_count

    def __eq__(self, other):
        is_subtree_equal = super().__eq__(other)
        if not isinstance(other, LogicalLimit):
            return False
        return (is_subtree_equal
                and self.limit_count == other.limit_count)


class LogicalUnion(Operator):
    def __init__(self, all: bool, children: List = None):
        super().__init__(OperatorType.LOGICALUNION, children)
        self._all = all

    @property
    def all(self):
        return self._all

    def __eq__(self, other):
        is_subtree_equal = super().__eq__(other)
        if not isinstance(other, LogicalUnion):
            return False
        return (is_subtree_equal and self.all == other.all)


class LogicalInsert(Operator):
    """[Logical Node for Insert operation]

    Arguments:
        video {TableRef}:
            [TableRef object copied from parsed statement]
        video_catalog_id{int}:
            [catalog id for the video table]
        column_list{List[AbstractExpression]}:
            [After binding annotated column_list]
        value_list{List[AbstractExpression]}:
            [value list to insert]
    """

    def __init__(self, video: TableRef, video_catalog_id: int,
                 column_list: List[AbstractExpression],
                 value_list: List[AbstractExpression],
                 children: List = None):
        super().__init__(OperatorType.LOGICALINSERT, children)
        self._video = video
        self._video_catalog_id = video_catalog_id
        self._column_list = column_list
        self._value_list = value_list

    @property
    def video(self):
        return self._video

    @property
    def video_catalog_id(self):
        return self._video_catalog_id

    @property
    def value_list(self):
        return self._value_list

    @property
    def column_list(self):
        return self._column_list

    def __eq__(self, other):
        is_subtree_equal = super().__eq__(other)
        if not isinstance(other, LogicalInsert):
            return False
        return (is_subtree_equal
                and self.video == other.video
                and self.video_catalog_id == other.video_catalog_id
                and self.value_list == other.value_list
                and self.column_list == other.column_list)


class LogicalCreate(Operator):
    """Logical node for create table operations

    Arguments:
        video {TableRef}: [video table that is to be created]
        column_list {List[DataFrameColumn]}:
            [After binding annotated column_list]
        if_not_exists {bool}: [create table if exists]

    """

    def __init__(self, video: TableRef, column_list: List[DataFrameColumn],
                 if_not_exists: bool = False, children=None):
        super().__init__(OperatorType.LOGICALCREATE, children)
        self._video = video
        self._column_list = column_list
        self._if_not_exists = if_not_exists

    @property
    def video(self):
        return self._video

    @property
    def column_list(self):
        return self._column_list

    @property
    def if_not_exists(self):
        return self._if_not_exists

    def __eq__(self, other):
        is_subtree_equal = super().__eq__(other)
        if not isinstance(other, LogicalCreate):
            return False
        return (is_subtree_equal
                and self.video == other.video
                and self.column_list == other.column_list
                and self.if_not_exists == other.if_not_exists)


class LogicalCreateUDF(Operator):
    """
    Logical node for create udf operations

    Attributes:
        name: str
            udf_name provided by the user required
        if_not_exists: bool
            if true should throw an error if udf with same name exists
            else will replace the existing
        inputs: List[UdfIO]
            udf inputs, annotated list similar to table columns
        outputs: List[UdfIO]
            udf outputs, annotated list similar to table columns
        impl_path: Path
            file path which holds the implementation of the udf.
            This file should be placed in the UDF directory and
            the path provided should be relative to the UDF dir.
        udf_type: str
            udf type. it ca be object detection, classification etc.
    """

    def __init__(self, name: str,
                 if_not_exists: bool,
                 inputs: List[UdfIO],
                 outputs: List[UdfIO],
                 impl_path: Path,
                 udf_type: str = None,
                 children=None):
        super().__init__(OperatorType.LOGICALCREATEUDF, children)
        self._name = name
        self._if_not_exists = if_not_exists
        self._inputs = inputs
        self._outputs = outputs
        self._impl_path = impl_path
        self._udf_type = udf_type

    @property
    def name(self):
        return self._name

    @property
    def if_not_exists(self):
        return self._if_not_exists

    @property
    def inputs(self):
        return self._inputs

    @property
    def outputs(self):
        return self._outputs

    @property
    def impl_path(self):
        return self._impl_path

    @property
    def udf_type(self):
        return self._udf_type

    def __eq__(self, other):
        is_subtree_equal = super().__eq__(other)
        if not isinstance(other, LogicalCreateUDF):
            return False
        return (is_subtree_equal
                and self.name == other.name
                and self.if_not_exists == other.if_not_exists
                and self.inputs == other.inputs
                and self.outputs == other.outputs
                and self.udf_type == other.udf_type
                and self.impl_path == other.impl_path)


class LogicalLoadData(Operator):
    """Logical node for load data operation

    Arguments:
        table_metainfo(DataFrameMetadata): table to load data into
        path(Path): file path from where we are loading data
    """

    def __init__(self, table_metainfo: DataFrameMetadata,
                 path: Path, children=None):
        super().__init__(OperatorType.LOGICALLOADDATA, children=children)
        self._table_metainfo = table_metainfo
        self._path = path

    @property
    def table_metainfo(self):
        return self._table_metainfo

    @property
    def path(self):
        return self._path

    def __str__(self):
        return 'LogicalLoadData(table: {}, path: {})'.format(
            self.table_metainfo, self.path)

    def __eq__(self, other):
        is_subtree_equal = super().__eq__(other)
        if not isinstance(other, LogicalLoadData):
            return False
        return (is_subtree_equal
                and self.table_metainfo == other.table_metainfo
                and self.path == other.path)


class LogicalCreateMaterializedView(Operator):
    """Logical node for create materiaziled view operations

    Arguments:
        view {TableRef}: [view table that is to be created]
        col_list{List[ColumnDefinition]} -- column names in the view
        if_not_exists {bool}: [whether to override if view exists]
    """

    def __init__(self, view: TableRef, col_list: List[ColumnDefinition],
                 if_not_exists: bool = False, children=None):
        super().__init__(OperatorType.LOGICAL_CREATE_MATERIALIZED_VIEW,
                         children)
        self._view = view
        self._col_list = col_list
        self._if_not_exists = if_not_exists

    @property
    def view(self):
        return self._view

    @property
    def if_not_exists(self):
        return self._if_not_exists

    @property
    def col_list(self):
        return self._col_list

    def __eq__(self, other):
        is_subtree_equal = super().__eq__(other)
        if not isinstance(other, LogicalCreateMaterializedView):
            return False
        return (is_subtree_equal
                and self.view == other.view
                and self.col_list == other.col_list
                and self.if_not_exists == other.if_not_exists)<|MERGE_RESOLUTION|>--- conflicted
+++ resolved
@@ -12,11 +12,7 @@
 # WITHOUT WARRANTIES OR CONDITIONS OF ANY KIND, either express or implied.
 # See the License for the specific language governing permissions and
 # limitations under the License.
-<<<<<<< HEAD
-from enum import IntEnum, auto
-=======
 from enum import IntEnum, unique, auto
->>>>>>> ecf4f433
 from typing import List
 
 from src.catalog.models.df_metadata import DataFrameMetadata
@@ -33,10 +29,7 @@
     """
     Manages enums for all the operators supported
     """
-<<<<<<< HEAD
     DUMMY = auto()
-=======
->>>>>>> ecf4f433
     LOGICALGET = auto()
     LOGICALFILTER = auto()
     LOGICALPROJECT = auto()
@@ -47,12 +40,9 @@
     LOGICALQUERYDERIVEDGET = auto()
     LOGICALUNION = auto()
     LOGICALORDERBY = auto()
-<<<<<<< HEAD
     LOGICAL_CREATE_MATERIALIZED_VIEW = auto()
     LOGICALDELIMITER = auto()
-=======
     LOGICALLIMIT = auto()
->>>>>>> ecf4f433
 
 
 class Operator:
