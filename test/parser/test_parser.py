# coding=utf-8
# Copyright 2018-2020 EVA
#
# Licensed under the Apache License, Version 2.0 (the "License");
# you may not use this file except in compliance with the License.
# You may obtain a copy of the License at
#
#     http://www.apache.org/licenses/LICENSE-2.0
#
# Unless required by applicable law or agreed to in writing, software
# distributed under the License is distributed on an "AS IS" BASIS,
# WITHOUT WARRANTIES OR CONDITIONS OF ANY KIND, either express or implied.
# See the License for the specific language governing permissions and
# limitations under the License.

import unittest

from src.parser.parser import Parser
from src.parser.statement import AbstractStatement

from src.parser.statement import StatementType

from src.parser.select_statement import SelectStatement

from src.expression.abstract_expression import ExpressionType
from src.parser.table_ref import TableRef, TableInfo

from src.utils.logging_manager import LoggingManager


class ParserTests(unittest.TestCase):
    def __init__(self, *args, **kwargs):
        super().__init__(*args, **kwargs)

    def test_create_statement(self):
        parser = Parser()

        single_queries = []
        single_queries.append(
            """CREATE TABLE IF NOT EXISTS Persons (
                  Frame_ID INTEGER,
                  Frame_Data TEXT(10),
                  Frame_Value FLOAT(1000, 201),
                  Frame_Array NDARRAY (5, 100, 2432, 4324, 100)
            );""")

        for query in single_queries:
            eva_statement_list = parser.parse(query)
            self.assertIsInstance(eva_statement_list, list)
            self.assertEqual(len(eva_statement_list), 1)
            self.assertIsInstance(
                eva_statement_list[0], AbstractStatement)

<<<<<<< HEAD
=======
            LoggingManager().log(eva_statement_list[0])

>>>>>>> 7837f343
    def test_single_statement_queries(self):
        parser = Parser()

        single_queries = []
        single_queries.append("SELECT CLASS FROM TAIPAI;")
        single_queries.append("SELECT CLASS FROM TAIPAI WHERE CLASS = 'VAN';")
        single_queries.append("SELECT CLASS,REDNESS FROM TAIPAI \
            WHERE CLASS = 'VAN' AND REDNESS > 20;")
        single_queries.append("SELECT CLASS FROM TAIPAI \
            WHERE (CLASS = 'VAN' AND REDNESS < 300 ) OR REDNESS > 500;")
        single_queries.append("SELECT CLASS FROM TAIPAI \
            WHERE (CLASS = 'VAN' AND REDNESS < 300 ) OR REDNESS > 500;")

        for query in single_queries:
            eva_statement_list = parser.parse(query)

            self.assertIsInstance(eva_statement_list, list)
            self.assertEqual(len(eva_statement_list), 1)
            self.assertIsInstance(
                eva_statement_list[0], AbstractStatement)

<<<<<<< HEAD
=======
            LoggingManager().log(eva_statement_list[0])

>>>>>>> 7837f343
    def test_multiple_statement_queries(self):
        parser = Parser()

        multiple_queries = []
        multiple_queries.append("SELECT CLASS FROM TAIPAI \
            WHERE CLASS = 'VAN' AND REDNESS < 300  OR REDNESS > 500; \
            SELECT REDNESS FROM TAIPAI \
            WHERE (CLASS = 'VAN' AND REDNESS = 300)")

        for query in multiple_queries:
            eva_statement_list = parser.parse(query)
            self.assertIsInstance(eva_statement_list, list)
            self.assertEqual(len(eva_statement_list), 2)
            self.assertIsInstance(
                eva_statement_list[0], AbstractStatement)
            self.assertIsInstance(
                eva_statement_list[1], AbstractStatement)

    def test_select_statement(self):
        parser = Parser()
        select_query = "SELECT CLASS, REDNESS FROM TAIPAI \
            WHERE (CLASS = 'VAN' AND REDNESS < 300 ) OR REDNESS > 500;"
        eva_statement_list = parser.parse(select_query)
        self.assertIsInstance(eva_statement_list, list)
        self.assertEqual(len(eva_statement_list), 1)
        self.assertEqual(eva_statement_list[0].stmt_type, StatementType.SELECT)

        select_stmt = eva_statement_list[0]

        # target List
        self.assertIsNotNone(select_stmt.target_list)
        self.assertEqual(len(select_stmt.target_list), 2)
        self.assertEqual(
            select_stmt.target_list[0].etype, ExpressionType.TUPLE_VALUE)
        self.assertEqual(
            select_stmt.target_list[1].etype, ExpressionType.TUPLE_VALUE)

        # from_table
        self.assertIsNotNone(select_stmt.from_table)
        self.assertIsInstance(select_stmt.from_table, TableRef)
        self.assertEqual(
            select_stmt.from_table.table_info.table_name, 'TAIPAI')

        # where_clause
        self.assertIsNotNone(select_stmt.where_clause)
        # other tests should go in expression testing

    def test_select_statement_class(self):
        ''' Testing setting different clauses for Select
        Statement class
        Class: SelectStatement'''

        select_stmt_new = SelectStatement()
        parser = Parser()

        select_query_new = "SELECT CLASS, REDNESS FROM TAIPAI \
            WHERE (CLASS = 'VAN' AND REDNESS < 400 ) OR REDNESS > 700;"
        eva_statement_list = parser.parse(select_query_new)
        select_stmt = eva_statement_list[0]

        select_stmt_new.where_clause = select_stmt.where_clause
        select_stmt_new.target_list = select_stmt.target_list
        select_stmt_new.from_table = select_stmt.from_table

        self.assertEqual(
            select_stmt_new.where_clause, select_stmt.where_clause)
        self.assertEqual(
            select_stmt_new.target_list, select_stmt.target_list)
        self.assertEqual(
            select_stmt_new.from_table, select_stmt.from_table)
        self.assertEqual(str(select_stmt_new), str(select_stmt))

    def test_table_ref(self):
        ''' Testing table info in TableRef
            Class: TableInfo
        '''
        table_info = TableInfo('TAIPAI', 'Schema', 'Database')
        table_ref_obj = TableRef(table_info)
        select_stmt_new = SelectStatement()
        select_stmt_new.from_table = table_ref_obj
        self.assertEqual(
            select_stmt_new.from_table.table_info.table_name,
            'TAIPAI')
        self.assertEqual(
            select_stmt_new.from_table.table_info.schema_name,
            'Schema')
        self.assertEqual(
            select_stmt_new.from_table.table_info.database_name,
            'Database')

    def test_insert_statement(self):
        parser = Parser()
        insert_query = """INSERT INTO MyVideo (Frame_ID, Frame_Path)
                                    VALUES    (1, '/mnt/frames/1.png');
                        """

        eva_statement_list = parser.parse(insert_query)
        self.assertIsInstance(eva_statement_list, list)
        self.assertEqual(len(eva_statement_list), 1)
        self.assertEqual(eva_statement_list[0].stmt_type, StatementType.INSERT)

        insert_stmt = eva_statement_list[0]

        # into_table
        self.assertIsNotNone(insert_stmt.table)
        self.assertIsInstance(insert_stmt.table, TableRef)
        self.assertEqual(
            insert_stmt.table.table_info.table_name, 'MyVideo')

        # Column
        self.assertIsNotNone(insert_stmt.column_list)
        self.assertIsInstance(insert_stmt.column_list, list)
        self.assertEqual(len(insert_stmt.column_list), 2)
        self.assertEqual(insert_stmt.column_list[0].col_name, 'Frame_ID')
        self.assertEqual(insert_stmt.column_list[1].col_name, 'Frame_Path')

        # Values
        self.assertIsNotNone(insert_stmt.value_list)
        self.assertIsInstance(insert_stmt.value_list, list)
        self.assertEqual(len(insert_stmt.value_list), 2)
        self.assertEqual(insert_stmt.value_list[0].value, 1)


if __name__ == '__main__':
    unittest.main()<|MERGE_RESOLUTION|>--- conflicted
+++ resolved
@@ -51,11 +51,8 @@
             self.assertIsInstance(
                 eva_statement_list[0], AbstractStatement)
 
-<<<<<<< HEAD
-=======
             LoggingManager().log(eva_statement_list[0])
 
->>>>>>> 7837f343
     def test_single_statement_queries(self):
         parser = Parser()
 
@@ -77,19 +74,16 @@
             self.assertIsInstance(
                 eva_statement_list[0], AbstractStatement)
 
-<<<<<<< HEAD
-=======
             LoggingManager().log(eva_statement_list[0])
 
->>>>>>> 7837f343
     def test_multiple_statement_queries(self):
         parser = Parser()
 
         multiple_queries = []
         multiple_queries.append("SELECT CLASS FROM TAIPAI \
-            WHERE CLASS = 'VAN' AND REDNESS < 300  OR REDNESS > 500; \
-            SELECT REDNESS FROM TAIPAI \
-            WHERE (CLASS = 'VAN' AND REDNESS = 300)")
+                WHERE CLASS = 'VAN' AND REDNESS < 300  OR REDNESS > 500; \
+                SELECT REDNESS FROM TAIPAI \
+                WHERE (CLASS = 'VAN' AND REDNESS = 300)")
 
         for query in multiple_queries:
             eva_statement_list = parser.parse(query)
@@ -103,7 +97,7 @@
     def test_select_statement(self):
         parser = Parser()
         select_query = "SELECT CLASS, REDNESS FROM TAIPAI \
-            WHERE (CLASS = 'VAN' AND REDNESS < 300 ) OR REDNESS > 500;"
+                WHERE (CLASS = 'VAN' AND REDNESS < 300 ) OR REDNESS > 500;"
         eva_statement_list = parser.parse(select_query)
         self.assertIsInstance(eva_statement_list, list)
         self.assertEqual(len(eva_statement_list), 1)
