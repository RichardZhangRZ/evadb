--- conflicted
+++ resolved
@@ -17,32 +17,22 @@
 from mock import patch, MagicMock
 from pathlib import Path
 
-<<<<<<< HEAD
-from mock import patch
-
-from src.utils.generic_utils import str_to_class, is_gpu_available
-from src.loaders.video_loader import VideoLoader
-=======
-from src.utils.generic_utils import str_to_class, generate_file_path
+from src.utils.generic_utils import (str_to_class, is_gpu_available,
+                                     generate_file_path)
 from src.readers.opencv_reader import OpenCVReader
->>>>>>> e6fba41d
 
 
 class ModulePathTest(unittest.TestCase):
 
     def test_should_return_correct_class_for_string(self):
-<<<<<<< HEAD
-        vl = str_to_class("src.loaders.video_loader.VideoLoader")
-        self.assertEqual(vl, VideoLoader)
+        vl = str_to_class("src.readers.opencv_reader.OpenCVReader")
+        self.assertEqual(vl, OpenCVReader)
 
     @patch('src.utils.generic_utils.torch')
     def test_should_use_torch_to_check_if_gpu_is_available(self,
                                                            torch):
         is_gpu_available()
         torch.cuda.is_available.assert_called()
-=======
-        vl = str_to_class("src.readers.opencv_reader.OpenCVReader")
-        self.assertEqual(vl, OpenCVReader)
 
     @patch('src.utils.generic_utils.ConfigurationManager')
     def test_should_return_a_randon_full_path(self, mock_conf):
@@ -56,5 +46,4 @@
         self.assertTrue(expected.match(str(actual.parent)))
 
         mock_conf_inst.get_value.return_value = None
-        self.assertRaises(KeyError, generate_file_path)
->>>>>>> e6fba41d
+        self.assertRaises(KeyError, generate_file_path)