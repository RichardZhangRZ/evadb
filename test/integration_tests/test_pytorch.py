# coding=utf-8
# Copyright 2018-2020 EVA
#
# Licensed under the Apache License, Version 2.0 (the "License");
# you may not use this file except in compliance with the License.
# You may obtain a copy of the License at
#
#     http://www.apache.org/licenses/LICENSE-2.0
#
# Unless required by applicable law or agreed to in writing, software
# distributed under the License is distributed on an "AS IS" BASIS,
# WITHOUT WARRANTIES OR CONDITIONS OF ANY KIND, either express or implied.
# See the License for the specific language governing permissions and
# limitations under the License.
import unittest

from src.catalog.catalog_manager import CatalogManager
from src.server.command_handler import execute_query_fetch_all


class PytorchTest(unittest.TestCase):

    def setUp(self):
        CatalogManager().reset()

    def test_should_run_pytorch_and_fastrcnn(self):
        query = """LOAD DATA INFILE 'data/ua_detrac/ua_detrac.mp4'
                   INTO MyVideo;"""
        execute_query_fetch_all(query)

        create_udf_query = """CREATE UDF FastRCNNObjectDetector
                  INPUT  (Frame_Array NDARRAY (3, 256, 256))
                  OUTPUT (label TEXT(10))
                  TYPE  Classification
                  IMPL  'src/udfs/fastrcnn_object_detector.py';
        """
        execute_query_fetch_all(create_udf_query)

        select_query = """SELECT FastRCNNObjectDetector(data) FROM MyVideo
                        WHERE id < 5;"""
<<<<<<< HEAD
        actual_batch = execute_query_fetch_all(select_query)
        print(actual_batch)
=======
        actual_batch = perform_query(select_query)
>>>>>>> ff040b96
        self.assertEqual(actual_batch.batch_size, 5)

    @unittest.skip('SSD gives data on multiple GPU error')
    def test_should_run_pytorch_and_ssd(self):
        query = """LOAD DATA INFILE 'data/ua_detrac/ua_detrac.mp4'
                   INTO MyVideo;"""
        execute_query_fetch_all(query)

        create_udf_query = """CREATE UDF SSDObjectDetector
                  INPUT  (Frame_Array NDARRAY (3, 256, 256))
                  OUTPUT (label TEXT(10))
                  TYPE  Classification
                  IMPL  'src/udfs/ssd_object_detector.py';
        """
        execute_query_fetch_all(create_udf_query)

        select_query = """SELECT SSDObjectDetector(data) FROM MyVideo
                        WHERE id < 5;"""
        actual_batch = execute_query_fetch_all(select_query)
        self.assertEqual(actual_batch.batch_size, 5)

        # non-trivial test case
        res = actual_batch.frames
        for idx in res.index:
            self.assertTrue('car' in res['label'][idx])<|MERGE_RESOLUTION|>--- conflicted
+++ resolved
@@ -38,12 +38,7 @@
 
         select_query = """SELECT FastRCNNObjectDetector(data) FROM MyVideo
                         WHERE id < 5;"""
-<<<<<<< HEAD
         actual_batch = execute_query_fetch_all(select_query)
-        print(actual_batch)
-=======
-        actual_batch = perform_query(select_query)
->>>>>>> ff040b96
         self.assertEqual(actual_batch.batch_size, 5)
 
     @unittest.skip('SSD gives data on multiple GPU error')
